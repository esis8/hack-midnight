import React, { useCallback, useEffect, useState } from 'react';
import { type ContractAddress } from '@midnight-ntwrk/compact-runtime';
import {
  Backdrop,
  CircularProgress,
  Card,
  CardActions,
  CardContent,
  CardHeader,
  IconButton,
  Skeleton,
  Typography,
  TextField,
  Button,
} from '@mui/material';
import CopyIcon from '@mui/icons-material/ContentPasteOutlined';
import StopIcon from '@mui/icons-material/HighlightOffOutlined';
import { type BBoardDerivedState, type DeployedBBoardAPI } from '../../../api/src/index';
import { useDeployedBoardContext } from '../hooks';
import { type BoardDeployment } from '../contexts';
import { type Observable } from 'rxjs';
import { BBoardPrivateState } from '../../../contract/src/index';
import { EmptyCardContent } from './Board.EmptyCardContent';

/** The props required by the {@link Board} component. */
export interface BoardProps {
  /** The observable bulletin board deployment. */
  boardDeployment$?: Observable<BoardDeployment>;
}

/**
 * Provides the UI for a deployed bulletin board contract; allowing a single publish (title+message).
 */
export const Board: React.FC<Readonly<BoardProps>> = ({ boardDeployment$ }) => {
  const boardApiProvider = useDeployedBoardContext();
  const [boardDeployment, setBoardDeployment] = useState<BoardDeployment>();
  const [deployedBoardAPI, setDeployedBoardAPI] = useState<DeployedBBoardAPI>();
  const [errorMessage, setErrorMessage] = useState<string>();
  const [boardState, setBoardState] = useState<BBoardDerivedState>();
  const [messagePrompt, setMessagePrompt] = useState<string>('');
  const [privateState, setPrivateState] = useState<BBoardPrivateState>();

  const [isWorking, setIsWorking] = useState(!!boardDeployment$);

  // Inline title editor state
  const [titleEditValue, setTitleEditValue] = useState<string>('');

  // Deploy / Join callbacks
  const onCreateBoard = useCallback(() => boardApiProvider.resolve(), [boardApiProvider]);
  const onJoinBoard = useCallback(
    (contractAddress: ContractAddress) => boardApiProvider.resolve(contractAddress),
    [boardApiProvider],
  );

  const onCopyContractAddress = useCallback(async () => {
    if (deployedBoardAPI) {
      await navigator.clipboard.writeText(deployedBoardAPI.deployedContractAddress);
    }
  }, [deployedBoardAPI]);

  const onVote = useCallback(
    async (choice: boolean) => {
      try {
        if (!deployedBoardAPI) return;
        setIsWorking(true);
        await deployedBoardAPI.vote(choice);
      } catch (error: unknown) {
        setErrorMessage(error instanceof Error ? error.message : String(error));
      } finally {
        setIsWorking(false);
      }
    },
    [deployedBoardAPI],
  );

  // Se puede publicar si todavía no existe título ni mensaje en el ledger
  const canPublish = !!boardState && !boardState.title && !boardState.message;

  // Publicar título + mensaje (una sola vez)
  const onSavePublish = useCallback(async () => {
    try {
      if (!deployedBoardAPI || !boardState) return;
      const titleTrimmed = (titleEditValue ?? '').trim();
      const msgTrimmed = (messagePrompt ?? '').trim();
      if (!titleTrimmed.length || !msgTrimmed.length) return;

      setIsWorking(true);
      await deployedBoardAPI.setPublishOne(titleTrimmed, msgTrimmed);
    } catch (error: unknown) {
      setErrorMessage(error instanceof Error ? error.message : String(error));
    } finally {
      setIsWorking(false);
    }
  }, [deployedBoardAPI, boardState, titleEditValue, messagePrompt, setIsWorking, setErrorMessage]);

  // Subscriptions to deployment/state/private
  useEffect(() => {
    if (!boardDeployment$) return;
    const subscription = boardDeployment$.subscribe(setBoardDeployment);
    return () => subscription.unsubscribe();
  }, [boardDeployment$]);

  useEffect(() => {
    if (!boardDeployment) return;
    if (boardDeployment.status === 'in-progress') return;

    setIsWorking(false);

    if (boardDeployment.status === 'failed') {
      setErrorMessage(
        boardDeployment.error.message.length ? boardDeployment.error.message : 'Encountered an unexpected error.',
      );
      return;
    }

    setDeployedBoardAPI(boardDeployment.api);
    const subscription = boardDeployment.api.state$.subscribe(setBoardState);
    return () => subscription.unsubscribe();
  }, [boardDeployment, setIsWorking, setErrorMessage, setDeployedBoardAPI]);

  useEffect(() => {
    if (!boardDeployment) return;
    if (boardDeployment.status === 'in-progress') return;

    setIsWorking(false);

    if (boardDeployment.status === 'failed') {
      setErrorMessage(
        boardDeployment.error.message.length ? boardDeployment.error.message : 'Encountered an unexpected error.',
      );
      return;
    }

    setDeployedBoardAPI(boardDeployment.api);
    const subscription = boardDeployment.api.private$.subscribe(setPrivateState);
    return () => subscription.unsubscribe();
  }, [boardDeployment, setIsWorking, setErrorMessage, setDeployedBoardAPI]);

  // Sincroniza inputs locales con el ledger después de publicar
  useEffect(() => {
    setTitleEditValue(boardState?.title ?? '');
    setMessagePrompt(boardState?.message ?? '');
  }, [boardState?.title, boardState?.message]);

  return (
    <Card
      sx={{
        position: 'relative',
        width: 480,
        minHeight: 460,
        borderRadius: 3,
        background: 'linear-gradient(145deg, #0f0f0f, #1c1c1c)',
        color: '#e0e0e0',
        boxShadow: '0 6px 20px rgba(0,0,0,0.5)',
      }}
    >
      {!boardDeployment$ && (
        <EmptyCardContent onCreateBoardCallback={onCreateBoard} onJoinBoardCallback={onJoinBoard} />
      )}

      {boardDeployment$ && (
        <>
          <Backdrop
            sx={{ position: 'absolute', color: '#fff', zIndex: (theme) => theme.zIndex.drawer + 1 }}
            open={isWorking}
          >
            <CircularProgress data-testid="board-working-indicator" />
          </Backdrop>
          <Backdrop
            sx={{ position: 'absolute', color: '#ff4d4d', zIndex: (theme) => theme.zIndex.drawer + 1 }}
            open={!!errorMessage}
          >
            <StopIcon fontSize="large" />
            <Typography sx={{ fontSize: '1.1rem', fontWeight: 500 }} data-testid="board-error-message">
              {errorMessage}
            </Typography>
          </Backdrop>

          <CardHeader
<<<<<<< HEAD
            titleTypographyProps={{ sx: { color: '#fff', fontSize: '1.3rem', fontWeight: 600 } }}
            subheaderTypographyProps={{ sx: { color: '#aaa', fontSize: '0.9rem' } }}
=======
            titleTypographyProps={{ color: 'primary' }}
>>>>>>> 5eda4449
            title={boardState ? (boardState.title ?? 'Loading…') : 'Loading…'}
            subheader={toShortFormatContractAddress(deployedBoardAPI?.deployedContractAddress) ?? undefined}
            action={
              deployedBoardAPI?.deployedContractAddress ? (
                <IconButton title="Copy contract address" onClick={onCopyContractAddress}>
                  <CopyIcon sx={{ color: '#bbb' }} />
                </IconButton>
              ) : (
                <Skeleton variant="circular" width={20} height={20} />
              )
            }
          />

          <CardContent sx={{ px: 3, pb: 3 }}>
            {/* Title editor */}
            {boardState ? (
              <div style={{ display: 'flex', gap: 12, alignItems: 'center', marginBottom: 16 }}>
                <TextField
                  fullWidth
                  label="Board title"
                  value={titleEditValue}
                  onChange={(e) => setTitleEditValue(e.target.value)}
                  size="medium"
                  variant="outlined"
                  InputProps={{
                    style: { color: '#fff', fontSize: '1rem' },
                  }}
                  InputLabelProps={{ style: { color: '#d6d6d6' } }}
                  placeholder={'Set board title'}
                  disabled={!canPublish || isWorking}
                  sx={{
                    backgroundColor: '#000000', // dark gray background for fields
                    borderRadius: '8px',
                    border: '1px solid #333', // subtle border to separate
                    color: '#f5f5f5', // light text for legibility
                    padding: '0.6rem 1rem',
                    fontSize: '0.95rem',
                    '&::placeholder': {
                      color: '#888', // softer gray placeholder
                    },
                  }}
                />
                {canPublish && (
                  <Button
                    variant="contained"
                    color="primary"
                    sx={{ height: 44, borderRadius: 2 }}
                    onClick={onSavePublish}
                    data-testid="board-publish-save-btn"
                    disabled={
                      isWorking || !(titleEditValue ?? '').trim().length || !(messagePrompt ?? '').trim().length
                    }
                  >
                    Create
                  </Button>
                )}
              </div>
            ) : (
              <Skeleton variant="rectangular" width={420} height={48} sx={{ mb: 2 }} />
            )}

            {/* Message */}
            {boardState ? (
              !boardState.message ? (
                <TextField
                  id="message-prompt"
                  data-testid="board-message-prompt"
                  variant="outlined"
                  fullWidth
                  multiline
                  minRows={8}
                  maxRows={8}
                  placeholder="Message to post"
                  InputProps={{ style: { color: '#fff', fontSize: '1rem' } }}
                  InputLabelProps={{ style: { color: '#aaa1a1' } }}
                  value={messagePrompt}
                  onChange={(e) => setMessagePrompt(e.target.value)}
                  disabled={!canPublish || isWorking}
                  sx={{
                    backgroundColor: '#000000', // dark gray background for fields
                    borderRadius: '8px',
                    border: '1px solid #333', // subtle border to separate
                    color: '#f5f5f5', // light text for legibility
                    padding: '0.6rem 1rem',
                    fontSize: '0.95rem',
                    '&::placeholder': {
                      color: '#888', // softer gray placeholder
                    },
                  }}
                />
              ) : (
                <Typography
                  data-testid="board-posted-message"
                  sx={{ fontSize: '1.05rem', lineHeight: 1.6, color: '#ddd', minHeight: 220 }}
                >
                  {boardState.message}
<<<<<<< HEAD
                  <div style={{ marginTop: 16, display: 'flex', gap: 12 }}>
                    <Button
                      onClick={() => onVote(true)}
                      sx={{ bgcolor: '#197e05', color: 'white', borderRadius: 2, '&:hover': { bgcolor: '#1565c0' } }}
                      disabled={isWorking || !deployedBoardAPI}
                      data-testid="vote-up-btn"
                    >
                      👍 {boardState ? String(boardState.trueVotes) : '?'}
                    </Button>
                    <Button
                      onClick={() => onVote(false)}
                      sx={{ bgcolor: '#e53935', color: 'white', borderRadius: 2, '&:hover': { bgcolor: '#c62828' } }}
                      disabled={isWorking || !deployedBoardAPI}
                      data-testid="vote-down-btn"
                    >
                      👎 {boardState ? String(boardState.falseVotes) : '?'}
                    </Button>
                  </div>
=======
                  {' ('}
                  <Button
                    onClick={() => onVote(true)}
                    style={{ cursor: 'pointer' }}
                    title="Vote up"
                    disabled={isWorking || !deployedBoardAPI}
                    data-testid="vote-up-btn"
                  >
                    👍 {boardState ? String(privateState?.trueCount) : '?'}
                  </Button>
                  {' | '}
                  <Button
                    onClick={() => onVote(false)}
                    style={{ cursor: 'pointer' }}
                    title="Vote down"
                    disabled={isWorking || !deployedBoardAPI}
                    data-testid="vote-down-btn"
                  >
                    👎 {boardState ? String(privateState?.falseCount) : '?'}
                  </Button>
                  {')'}
>>>>>>> 5eda4449
                </Typography>
              )
            ) : (
              <Skeleton variant="rectangular" width={420} height={220} />
            )}
          </CardContent>

          <CardActions />
        </>
      )}
    </Card>
  );
};

/** @internal */
const toShortFormatContractAddress = (contractAddress: ContractAddress | undefined): React.ReactElement | undefined =>
  // Returns a new string made up of the first, and last, 8 characters of a given contract address.
  contractAddress ? (
    <span data-testid="board-address">
      0x{contractAddress?.replace(/^[A-Fa-f0-9]{6}([A-Fa-f0-9]{8}).*([A-Fa-f0-9]{8})$/g, '$1...$2')}
    </span>
  ) : undefined;<|MERGE_RESOLUTION|>--- conflicted
+++ resolved
@@ -177,12 +177,8 @@
           </Backdrop>
 
           <CardHeader
-<<<<<<< HEAD
             titleTypographyProps={{ sx: { color: '#fff', fontSize: '1.3rem', fontWeight: 600 } }}
             subheaderTypographyProps={{ sx: { color: '#aaa', fontSize: '0.9rem' } }}
-=======
-            titleTypographyProps={{ color: 'primary' }}
->>>>>>> 5eda4449
             title={boardState ? (boardState.title ?? 'Loading…') : 'Loading…'}
             subheader={toShortFormatContractAddress(deployedBoardAPI?.deployedContractAddress) ?? undefined}
             action={
@@ -213,17 +209,6 @@
                   InputLabelProps={{ style: { color: '#d6d6d6' } }}
                   placeholder={'Set board title'}
                   disabled={!canPublish || isWorking}
-                  sx={{
-                    backgroundColor: '#000000', // dark gray background for fields
-                    borderRadius: '8px',
-                    border: '1px solid #333', // subtle border to separate
-                    color: '#f5f5f5', // light text for legibility
-                    padding: '0.6rem 1rem',
-                    fontSize: '0.95rem',
-                    '&::placeholder': {
-                      color: '#888', // softer gray placeholder
-                    },
-                  }}
                 />
                 {canPublish && (
                   <Button
@@ -261,17 +246,6 @@
                   value={messagePrompt}
                   onChange={(e) => setMessagePrompt(e.target.value)}
                   disabled={!canPublish || isWorking}
-                  sx={{
-                    backgroundColor: '#000000', // dark gray background for fields
-                    borderRadius: '8px',
-                    border: '1px solid #333', // subtle border to separate
-                    color: '#f5f5f5', // light text for legibility
-                    padding: '0.6rem 1rem',
-                    fontSize: '0.95rem',
-                    '&::placeholder': {
-                      color: '#888', // softer gray placeholder
-                    },
-                  }}
                 />
               ) : (
                 <Typography
@@ -279,7 +253,6 @@
                   sx={{ fontSize: '1.05rem', lineHeight: 1.6, color: '#ddd', minHeight: 220 }}
                 >
                   {boardState.message}
-<<<<<<< HEAD
                   <div style={{ marginTop: 16, display: 'flex', gap: 12 }}>
                     <Button
                       onClick={() => onVote(true)}
@@ -287,7 +260,7 @@
                       disabled={isWorking || !deployedBoardAPI}
                       data-testid="vote-up-btn"
                     >
-                      👍 {boardState ? String(boardState.trueVotes) : '?'}
+                      👍 {boardState ? String(privateState?.trueCount) : '?'}
                     </Button>
                     <Button
                       onClick={() => onVote(false)}
@@ -295,32 +268,9 @@
                       disabled={isWorking || !deployedBoardAPI}
                       data-testid="vote-down-btn"
                     >
-                      👎 {boardState ? String(boardState.falseVotes) : '?'}
+                      👎 {boardState ? String(privateState?.falseCount) : '?'}
                     </Button>
                   </div>
-=======
-                  {' ('}
-                  <Button
-                    onClick={() => onVote(true)}
-                    style={{ cursor: 'pointer' }}
-                    title="Vote up"
-                    disabled={isWorking || !deployedBoardAPI}
-                    data-testid="vote-up-btn"
-                  >
-                    👍 {boardState ? String(privateState?.trueCount) : '?'}
-                  </Button>
-                  {' | '}
-                  <Button
-                    onClick={() => onVote(false)}
-                    style={{ cursor: 'pointer' }}
-                    title="Vote down"
-                    disabled={isWorking || !deployedBoardAPI}
-                    data-testid="vote-down-btn"
-                  >
-                    👎 {boardState ? String(privateState?.falseCount) : '?'}
-                  </Button>
-                  {')'}
->>>>>>> 5eda4449
                 </Typography>
               )
             ) : (
